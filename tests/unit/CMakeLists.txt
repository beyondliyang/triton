<<<<<<< HEAD
foreach(PROG dot copy1d copy2d copy3d)
=======
foreach(PROG dot reduce)
>>>>>>> 6f5f511a
     set(TARGET unit_${PROG})
     add_executable(${TARGET} ${PROG}.cc)
     set_target_properties(${TARGET} PROPERTIES OUTPUT_NAME ${TARGET})
     target_link_libraries(${TARGET} triton dl)
endforeach(PROG)<|MERGE_RESOLUTION|>--- conflicted
+++ resolved
@@ -1,8 +1,4 @@
-<<<<<<< HEAD
-foreach(PROG dot copy1d copy2d copy3d)
-=======
-foreach(PROG dot reduce)
->>>>>>> 6f5f511a
+foreach(PROG dot copy1d copy2d copy3d reduce)
      set(TARGET unit_${PROG})
      add_executable(${TARGET} ${PROG}.cc)
      set_target_properties(${TARGET} PROPERTIES OUTPUT_NAME ${TARGET})
